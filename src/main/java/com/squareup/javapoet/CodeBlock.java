/*
 * Copyright (C) 2015 Square, Inc.
 *
 * Licensed under the Apache License, Version 2.0 (the "License");
 * you may not use this file except in compliance with the License.
 * You may obtain a copy of the License at
 *
 * http://www.apache.org/licenses/LICENSE-2.0
 *
 * Unless required by applicable law or agreed to in writing, software
 * distributed under the License is distributed on an "AS IS" BASIS,
 * WITHOUT WARRANTIES OR CONDITIONS OF ANY KIND, either express or implied.
 * See the License for the specific language governing permissions and
 * limitations under the License.
 */
package com.squareup.javapoet;

import javax.lang.model.element.Element;
import javax.lang.model.type.TypeMirror;

import java.io.IOException;
import java.lang.reflect.Type;
import java.util.ArrayList;
import java.util.Collections;
import java.util.List;
import java.util.Map;
import java.util.regex.Matcher;
import java.util.regex.Pattern;
import java.util.stream.Collector;
import java.util.stream.Collectors;
import java.util.stream.StreamSupport;

import static com.squareup.javapoet.Util.checkArgument;

/**
 * A fragment of a .java file, potentially containing declarations, statements, and documentation.
 * Code blocks are not necessarily well-formed Java code, and are not validated. This class assumes
 * javac will check correctness later!
 *
 * <p>Code blocks support placeholders like {@link java.text.Format}. Where {@link String#format}
 * uses percent {@code %} to reference target values, this class uses dollar sign {@code $} and has
 * its own set of permitted placeholders:
 *
 * <ul>
 *   <li>{@code $L} emits a <em>literal</em> value with no escaping. Arguments for literals may be
 *       strings, primitives, {@linkplain TypeSpec type declarations}, {@linkplain AnnotationSpec
 *       annotations} and even other code blocks.
 *   <li>{@code $N} emits a <em>name</em>, using name collision avoidance where necessary. Arguments
 *       for names may be strings (actually any {@linkplain CharSequence character sequence}),
 *       {@linkplain ParameterSpec parameters}, {@linkplain FieldSpec fields}, {@linkplain
 *       MethodSpec methods}, and {@linkplain TypeSpec types}.
 *   <li>{@code $S} escapes the value as a <em>string</em>, wraps it with double quotes, and emits
 *       that. For example, {@code 6" sandwich} is emitted {@code "6\" sandwich"}.
 *   <li>{@code $T} emits a <em>type</em> reference. Types will be imported if possible. Arguments
 *       for types may be {@linkplain Class classes}, {@linkplain TypeMirror
,*       type mirrors}, and {@linkplain Element elements}.
 *   <li>{@code $$} emits a dollar sign.
 *   <li>{@code $W} emits a space or a newline, depending on its position on the line. This prefers
 *       to wrap lines before 100 columns.
 *   <li>{@code $Z} acts as a zero-width space. This prefers to wrap lines before 100 columns.
 *   <li>{@code $>} increases the indentation level.
 *   <li>{@code $<} decreases the indentation level.
 *   <li>{@code $[} begins a statement. For multiline statements, every line after the first line
 *       is double-indented.
 *   <li>{@code $]} ends a statement.
 * </ul>
 */
public final class CodeBlock {
  private static final Pattern NAMED_ARGUMENT =
      Pattern.compile("\\$(?<argumentName>[\\w_]+):(?<typeChar>[\\w]).*");
  private static final Pattern LOWERCASE = Pattern.compile("[a-z]+[\\w_]*");

  /** A heterogeneous list containing string literals and value placeholders. */
  final List<String> formatParts;
  final List<Object> args;

  private CodeBlock(Builder builder) {
    this.formatParts = Util.immutableList(builder.formatParts);
    this.args = Util.immutableList(builder.args);
  }

  public boolean isEmpty() {
    return formatParts.isEmpty();
  }

  @Override public boolean equals(Object o) {
    if (this == o) return true;
    if (o == null) return false;
    if (getClass() != o.getClass()) return false;
    return toString().equals(o.toString());
  }

  @Override public int hashCode() {
    return toString().hashCode();
  }

  @Override public String toString() {
    StringBuilder out = new StringBuilder();
    try {
      new CodeWriter(out).emit(this);
      return out.toString();
    } catch (IOException e) {
      throw new AssertionError();
    }
  }

  public static CodeBlock of(String format, Object... args) {
    return new Builder().add(format, args).build();
  }

  /**
   * Joins {@code codeBlocks} into a single {@link CodeBlock}, each separated by {@code separator}.
   * For example, joining {@code String s}, {@code Object o} and {@code int i} using {@code ", "}
   * would produce {@code String s, Object o, int i}.
   */
  public static CodeBlock join(Iterable<CodeBlock> codeBlocks, String separator) {
    return StreamSupport.stream(codeBlocks.spliterator(), false).collect(joining(separator));
  }

  /**
   * A {@link Collector} implementation that joins {@link CodeBlock} instances together into one
   * separated by {@code separator}. For example, joining {@code String s}, {@code Object o} and
   * {@code int i} using {@code ", "} would produce {@code String s, Object o, int i}.
   */
  public static Collector<CodeBlock, ?, CodeBlock> joining(String separator) {
    return Collector.of(
        () -> new CodeBlockJoiner(separator, builder()),
        CodeBlockJoiner::add,
        CodeBlockJoiner::merge,
        CodeBlockJoiner::join);
  }

  /**
   * A {@link Collector} implementation that joins {@link CodeBlock} instances together into one
   * separated by {@code separator}. For example, joining {@code String s}, {@code Object o} and
   * {@code int i} using {@code ", "} would produce {@code String s, Object o, int i}.
   */
  public static Collector<CodeBlock, ?, CodeBlock> joining(
      String separator, String prefix, String suffix) {
    Builder builder = builder().add("$N", prefix);
    return Collector.of(
        () -> new CodeBlockJoiner(separator, builder),
        CodeBlockJoiner::add,
        CodeBlockJoiner::merge,
        joiner -> {
            builder.add(CodeBlock.of("$N", suffix));
            return joiner.join();
        });
  }

  public static Builder builder() {
    return new Builder();
  }

  public Builder toBuilder() {
    Builder builder = new Builder();
    builder.formatParts.addAll(formatParts);
    builder.args.addAll(args);
    return builder;
  }

  public static final class Builder {
    final List<String> formatParts = new ArrayList<>();
    final List<Object> args = new ArrayList<>();

    private Builder() {
    }

    public boolean isEmpty() {
      return formatParts.isEmpty();
    }

    /**
     * Adds code using named arguments.
     *
     * <p>Named arguments specify their name after the '$' followed by : and the corresponding type
     * character. Argument names consist of characters in {@code a-z, A-Z, 0-9, and _} and must
     * start with a lowercase character.
     *
     * <p>For example, to refer to the type {@link Integer} with the argument name {@code
     * clazz} use a format string containing {@code $clazz:T} and include the key {@code clazz} with
     * value {@code java.lang.Integer.class} in the argument map.
     */
    public Builder addNamed(String format, Map<String, ?> arguments) {
      int p = 0;

      for (String argument : arguments.keySet()) {
        checkArgument(LOWERCASE.matcher(argument).matches(),
            "argument '%s' must start with a lowercase character", argument);
      }

      while (p < format.length()) {
        int nextP = format.indexOf("$", p);
        if (nextP == -1) {
          formatParts.add(format.substring(p));
          break;
        }

        if (p != nextP) {
          formatParts.add(format.substring(p, nextP));
          p = nextP;
        }

        Matcher matcher = null;
        int colon = format.indexOf(':', p);
        if (colon != -1) {
          int endIndex = Math.min(colon + 2, format.length());
          matcher = NAMED_ARGUMENT.matcher(format.substring(p, endIndex));
        }
        if (matcher != null && matcher.lookingAt()) {
          String argumentName = matcher.group("argumentName");
          checkArgument(arguments.containsKey(argumentName), "Missing named argument for $%s",
              argumentName);
          char formatChar = matcher.group("typeChar").charAt(0);
          addArgument(format, formatChar, arguments.get(argumentName));
          formatParts.add("$" + formatChar);
          p += matcher.regionEnd();
        } else {
          checkArgument(p < format.length() - 1, "dangling $ at end");
          checkArgument(isNoArgPlaceholder(format.charAt(p + 1)),
              "unknown format $%s at %s in '%s'", format.charAt(p + 1), p + 1, format);
          formatParts.add(format.substring(p, p + 2));
          p += 2;
        }
      }

      return this;
    }

    /**
     * Add code with positional or relative arguments.
     *
     * <p>Relative arguments map 1:1 with the placeholders in the format string.
     *
     * <p>Positional arguments use an index after the placeholder to identify which argument index
     * to use. For example, for a literal to reference the 3rd argument: "$3L" (1 based index)
     *
     * <p>Mixing relative and positional arguments in a call to add is invalid and will result in an
     * error.
     */
    public Builder add(String format, Object... args) {
      boolean hasRelative = false;
      boolean hasIndexed = false;

      int relativeParameterCount = 0;
      int[] indexedParameterCount = new int[args.length];

      for (int p = 0; p < format.length(); ) {
        if (format.charAt(p) != '$') {
          int nextP = format.indexOf('$', p + 1);
          if (nextP == -1) nextP = format.length();
          formatParts.add(format.substring(p, nextP));
          p = nextP;
          continue;
        }

        p++; // '$'.

        // Consume zero or more digits, leaving 'c' as the first non-digit char after the '$'.
        int indexStart = p;
        char c;
        do {
          checkArgument(p < format.length(), "dangling format characters in '%s'", format);
          c = format.charAt(p++);
        } while (c >= '0' && c <= '9');
        int indexEnd = p - 1;

        // If 'c' doesn't take an argument, we're done.
        if (isNoArgPlaceholder(c)) {
          checkArgument(
              indexStart == indexEnd, "$$, $>, $<, $[, $], $W, and $Z may not have an index");
          formatParts.add("$" + c);
          continue;
        }

        // Find either the indexed argument, or the relative argument. (0-based).
        int index;
        if (indexStart < indexEnd) {
          index = Integer.parseInt(format.substring(indexStart, indexEnd)) - 1;
          hasIndexed = true;
          if (args.length > 0) {
            indexedParameterCount[index % args.length]++; // modulo is needed, checked below anyway
          }
        } else {
          index = relativeParameterCount;
          hasRelative = true;
          relativeParameterCount++;
        }

        checkArgument(index >= 0 && index < args.length,
            "index %d for '%s' not in range (received %s arguments)",
            index + 1, format.substring(indexStart - 1, indexEnd + 1), args.length);
        checkArgument(!hasIndexed || !hasRelative, "cannot mix indexed and positional parameters");

        addArgument(format, c, args[index]);

        formatParts.add("$" + c);
      }

      if (hasRelative) {
        checkArgument(relativeParameterCount >= args.length,
            "unused arguments: expected %s, received %s", relativeParameterCount, args.length);
      }
      if (hasIndexed) {
        List<String> unused = new ArrayList<>();
        for (int i = 0; i < args.length; i++) {
          if (indexedParameterCount[i] == 0) {
            unused.add("$" + (i + 1));
          }
        }
        String s = unused.size() == 1 ? "" : "s";
        checkArgument(unused.isEmpty(), "unused argument%s: %s", s, String.join(", ", unused));
      }
      return this;
    }

    private boolean isNoArgPlaceholder(char c) {
      return c == '$' || c == '>' || c == '<' || c == '[' || c == ']' || c == 'W' || c == 'Z';
    }

    private void addArgument(String format, char c, Object arg) {
      switch (c) {
        case 'N':
          this.args.add(argToName(arg));
          break;
        case 'L':
          this.args.add(argToLiteral(arg));
          break;
        case 'S':
          this.args.add(argToString(arg));
          break;
        case 'T':
          this.args.add(argToType(arg));
          break;
        default:
          throw new IllegalArgumentException(
              String.format("invalid format string: '%s'", format));
      }
    }

    private String argToName(Object o) {
      if (o instanceof CharSequence) return o.toString();
      if (o instanceof ParameterSpec) return ((ParameterSpec) o).name;
      if (o instanceof FieldSpec) return ((FieldSpec) o).name;
      if (o instanceof MethodSpec) return ((MethodSpec) o).name;
      if (o instanceof TypeSpec) return ((TypeSpec) o).name;
      throw new IllegalArgumentException("expected name but was " + o);
    }

    private Object argToLiteral(Object o) {
      return o;
    }

    private String argToString(Object o) {
      return o != null ? String.valueOf(o) : null;
    }

    private TypeName argToType(Object o) {
      if (o instanceof TypeName) return (TypeName) o;
      if (o instanceof TypeMirror) return TypeName.get((TypeMirror) o);
      if (o instanceof Element) return TypeName.get(((Element) o).asType());
      if (o instanceof Type) return TypeName.get((Type) o);
      throw new IllegalArgumentException("expected type but was " + o);
    }

    /**
     * @param controlFlow the control flow construct and its code, such as "if (foo == 5)".
     * Shouldn't contain braces or newline characters.
     */
    public Builder beginControlFlow(String controlFlow, Object... args) {
      add(controlFlow + " {\n", args);
      indent();
      return this;
    }

    /**
     * @param controlFlow the control flow construct and its code, such as "else if (foo == 10)".
     *     Shouldn't contain braces or newline characters.
     */
    public Builder nextControlFlow(String controlFlow, Object... args) {
      unindent();
      add("} " + controlFlow + " {\n", args);
      indent();
      return this;
    }

    public Builder endControlFlow() {
      unindent();
      add("}\n");
      return this;
    }

    /**
     * @param controlFlow the optional control flow construct and its code, such as
     *     "while(foo == 20)". Only used for "do/while" control flows.
     */
    public Builder endControlFlow(String controlFlow, Object... args) {
      unindent();
      add("} " + controlFlow + ";\n", args);
      return this;
    }

    public Builder addStatement(String format, Object... args) {
      add("$[");
      add(format, args);
      add(";\n$]");
      return this;
    }

    public Builder addStatement(CodeBlock codeBlock) {
      return addStatement("$L", codeBlock);
    }

    public Builder add(CodeBlock codeBlock) {
      formatParts.addAll(codeBlock.formatParts);
      args.addAll(codeBlock.args);
      return this;
    }

    /**
     * Structures a lambda expression containing a body,
<<<<<<< HEAD
     * and not only an expression.
     * @param parameters the input parameters of the function.
     * @param body the body of the function.
     * Should be used with addCode(), to provide specific behaviour such as
     * methodcall((int x, int y) -> {return x + y;}, 5).
=======
     * and not only an expression.<br>
     * Should be used with {@link #add(String, Object...) add},
     * to provide specific behaviour such as
     * methodcall((int x, int y) -> {return x + y;}, 5).
     * @param parameters the input parameters of the function.
     * @param body the body of the function.
>>>>>>> b905d139
     */
    public Builder addLambda(List<ParameterSpec> parameters, CodeBlock body) {
      // check that the input types are valid
      for (ParameterSpec parameter : parameters) {
        checkArgument(!parameter.type.equals(TypeName.VOID),
          "lambda input parameters cannot be of void type!");
      }

      // the inputs of the lambda (left side)
      String inputSide = String.join(
        ", ", parameters.stream()
        .map(p -> p.toString())
        .collect(Collectors.toList())
      );

      // the body of the lambda (right side)
      String bodySide = body.toString().replaceAll("\n$", "");

      // the full lambda structure
      add("(" + inputSide + ") -> {" + bodySide + "}");
      return this;
    }

    /**
<<<<<<< HEAD
     * Structures a lambda expression containing an expression.
=======
     * Structures a lambda expression containing an expression.<br>
     * Should be used with {@link #add(String, Object...) add},
     * to provide specific behaviour such as
     * methodcall((int x, int y) -> {return x + y;}, 5).
>>>>>>> b905d139
     * @param parameters the input parameters of the function.
     * @param expressionFromat the format that should be used
     * for the expression.
     * @param args the values that should be placed in the holders
     * of the format.
<<<<<<< HEAD
     * Should be used with addCode(), to provide specific behaviour such as
     * methodcall((int x, int y) -> x + y, 5).
=======
>>>>>>> b905d139
     */
    public Builder addLambda(List<ParameterSpec> parameters, String expressionFromat, Object... args) {
      addLambda(parameters, CodeBlock.of("return " + expressionFromat + ";", args));
      return this;
    }

    /**
     * Structures a producer lambda expression containing a body,
<<<<<<< HEAD
     * and not only an expression.
     * @param body the body of the lambda
     * Should be used with addCode(), to provide specific behaviour such as
     * methodcall(() -> {return x + y;}, 5).
=======
     * and not only an expression.<br>
     * Should be used with {@link #add(String, Object...) add},
     * to provide specific behaviour such as
     * methodcall(() -> {return 5 + 3;}, 5).
     * @param body the body of the lambda.
>>>>>>> b905d139
     */
    public Builder addLambda(CodeBlock body) {
      addLambda(Collections.emptyList(), body);
      return this;
    }

    /**
<<<<<<< HEAD
     * Structures a producer lambda expression containing an expression.
=======
     * Structures a producer lambda expression containing an expression.<br>
     * Should be used with {@link #add(String, Object...) add},
     * to provide specific behaviour such as
     * methodcall(() -> {return 5 + 3;}, 5).
>>>>>>> b905d139
     * @param expressionFromat the format that should be used
     * for the expression.
     * @param args the values that should be placed in the holders
     * of the format.
<<<<<<< HEAD
     * Should be used with addCode(), to provide specific behaviour such as
     * methodcall(() -> x + y, 5).
=======
>>>>>>> b905d139
     */
    public Builder addLambda(String expressionFromat, Object... args) {
      addLambda(Collections.emptyList(), expressionFromat, args);
      return this;
    }

    public Builder indent() {
      this.formatParts.add("$>");
      return this;
    }

    public Builder unindent() {
      this.formatParts.add("$<");
      return this;
    }

    public Builder clear() {
      formatParts.clear();
      args.clear();
      return this;
    }

    public CodeBlock build() {
      return new CodeBlock(this);
    }
  }

  private static final class CodeBlockJoiner {
    private final String delimiter;
    private final Builder builder;
    private boolean first = true;

    CodeBlockJoiner(String delimiter, Builder builder) {
      this.delimiter = delimiter;
      this.builder = builder;
    }

    CodeBlockJoiner add(CodeBlock codeBlock) {
      if (!first) {
        builder.add(delimiter);
      }
      first = false;

      builder.add(codeBlock);
      return this;
    }

    CodeBlockJoiner merge(CodeBlockJoiner other) {
      CodeBlock otherBlock = other.builder.build();
      if (!otherBlock.isEmpty()) {
        add(otherBlock);
      }
      return this;
    }

    CodeBlock join() {
      return builder.build();
    }
  }
}<|MERGE_RESOLUTION|>--- conflicted
+++ resolved
@@ -419,20 +419,12 @@
 
     /**
      * Structures a lambda expression containing a body,
-<<<<<<< HEAD
-     * and not only an expression.
-     * @param parameters the input parameters of the function.
-     * @param body the body of the function.
-     * Should be used with addCode(), to provide specific behaviour such as
-     * methodcall((int x, int y) -> {return x + y;}, 5).
-=======
      * and not only an expression.<br>
      * Should be used with {@link #add(String, Object...) add},
      * to provide specific behaviour such as
      * methodcall((int x, int y) -> {return x + y;}, 5).
      * @param parameters the input parameters of the function.
      * @param body the body of the function.
->>>>>>> b905d139
      */
     public Builder addLambda(List<ParameterSpec> parameters, CodeBlock body) {
       // check that the input types are valid
@@ -457,24 +449,15 @@
     }
 
     /**
-<<<<<<< HEAD
-     * Structures a lambda expression containing an expression.
-=======
      * Structures a lambda expression containing an expression.<br>
      * Should be used with {@link #add(String, Object...) add},
      * to provide specific behaviour such as
      * methodcall((int x, int y) -> {return x + y;}, 5).
->>>>>>> b905d139
      * @param parameters the input parameters of the function.
      * @param expressionFromat the format that should be used
      * for the expression.
      * @param args the values that should be placed in the holders
      * of the format.
-<<<<<<< HEAD
-     * Should be used with addCode(), to provide specific behaviour such as
-     * methodcall((int x, int y) -> x + y, 5).
-=======
->>>>>>> b905d139
      */
     public Builder addLambda(List<ParameterSpec> parameters, String expressionFromat, Object... args) {
       addLambda(parameters, CodeBlock.of("return " + expressionFromat + ";", args));
@@ -483,18 +466,11 @@
 
     /**
      * Structures a producer lambda expression containing a body,
-<<<<<<< HEAD
-     * and not only an expression.
-     * @param body the body of the lambda
-     * Should be used with addCode(), to provide specific behaviour such as
-     * methodcall(() -> {return x + y;}, 5).
-=======
      * and not only an expression.<br>
      * Should be used with {@link #add(String, Object...) add},
      * to provide specific behaviour such as
      * methodcall(() -> {return 5 + 3;}, 5).
      * @param body the body of the lambda.
->>>>>>> b905d139
      */
     public Builder addLambda(CodeBlock body) {
       addLambda(Collections.emptyList(), body);
@@ -502,23 +478,14 @@
     }
 
     /**
-<<<<<<< HEAD
-     * Structures a producer lambda expression containing an expression.
-=======
      * Structures a producer lambda expression containing an expression.<br>
      * Should be used with {@link #add(String, Object...) add},
      * to provide specific behaviour such as
      * methodcall(() -> {return 5 + 3;}, 5).
->>>>>>> b905d139
      * @param expressionFromat the format that should be used
      * for the expression.
      * @param args the values that should be placed in the holders
      * of the format.
-<<<<<<< HEAD
-     * Should be used with addCode(), to provide specific behaviour such as
-     * methodcall(() -> x + y, 5).
-=======
->>>>>>> b905d139
      */
     public Builder addLambda(String expressionFromat, Object... args) {
       addLambda(Collections.emptyList(), expressionFromat, args);
